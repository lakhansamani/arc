--- conflicted
+++ resolved
@@ -82,6 +82,8 @@
 
     ./build/arc --log=stdout --env=config/manual.env
 
+To build the image with billing support enabled, we need to add `--billing` tag in CMD and set it true. This modification needs to be done in the dockerfile. Example dockerfile is present in this repo. Refer to Billing-Dockerfile.
+
 Alternatively, you could execute the following commands to start the server without producing an executable, (but still produce the plugin libraries):
 
     make plugins
@@ -110,13 +112,7 @@
 Then start arc using the command:
     go run main.go --log=stdout --env=config/manual-http-jwt.env
 
-<<<<<<< HEAD
 #### Run Tests
-=======
-To build the image with billing support enabled, we need to add `--billing` tag in CMD and set it true. This modification needs to be done in the dockerfile. Example dockerfile is present in this repo. Refer to Billing-Dockerfile.
-
-Alternatively, you could execute the following command to start the server without producing an executable:
->>>>>>> 394b7bf5
 
 Currently, tests are WIP and implemented for auth and logs modules. You can run tests using:
 
