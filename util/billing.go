--- conflicted
+++ resolved
@@ -38,11 +38,7 @@
 }
 
 type ArcInstanceResponse struct {
-<<<<<<< HEAD
-	ArcRecords []arcInstanceDetails `json:"instances"`
-=======
 	ArcInstances []arcInstanceDetails `json:"instances"`
->>>>>>> 89432924
 }
 
 type arcInstanceDetails struct {
