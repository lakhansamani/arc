--- conflicted
+++ resolved
@@ -24,11 +24,7 @@
 	client, err := elastic.NewClient(
 		elastic.SetURL(url),
 		elastic.SetRetrier(util.NewRetrier()),
-<<<<<<< HEAD
-		elastic.SetSnifferInterval(1*time.Minute),
-=======
 		elastic.SetSniff(false),
->>>>>>> 896a0aaf
 		elastic.SetHttpClient(util.HTTPClient()),
 	)
 	if err != nil {
