--- conflicted
+++ resolved
@@ -7,13 +7,8 @@
 	"log"
 	"strconv"
 
-<<<<<<< HEAD
-	"github.com/appbaseio-confidential/arc/util"
-	"gopkg.in/olivere/elastic.v6"
-=======
 	"github.com/appbaseio/arc/util"
 	"github.com/olivere/elastic"
->>>>>>> bf7c19de
 )
 
 type elasticsearch struct {
