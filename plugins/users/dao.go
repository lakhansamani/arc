--- conflicted
+++ resolved
@@ -26,11 +26,7 @@
 	client, err := elastic.NewClient(
 		elastic.SetURL(url),
 		elastic.SetRetrier(util.NewRetrier()),
-<<<<<<< HEAD
-		elastic.SetSnifferInterval(1*time.Minute),
-=======
 		elastic.SetSniff(false),
->>>>>>> 896a0aaf
 		elastic.SetHttpClient(util.HTTPClient()),
 	)
 
